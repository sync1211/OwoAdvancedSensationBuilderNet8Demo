--- conflicted
+++ resolved
@@ -1,21 +1,9 @@
 ﻿using OWOGame;
-<<<<<<< HEAD
-using System;
-using System.Collections.Generic;
-using System.Linq;
-using System.Text;
-using System.Threading.Tasks;
-=======
->>>>>>> 174fc438
 using static OwoAdvancedSensationBuilder.builder.AdvancedSensationBuilderMergeOptions;
 
 namespace OwoAdvancedSensationBuilder.builder
 {
-<<<<<<< HEAD
-    public class AdvancedSensationService {
-=======
     public static class AdvancedSensationService {
->>>>>>> 174fc438
 
         public static AdvancedStreamingSensation splitSensation(MicroSensation? micro, Muscle[]? muscles) {
 
